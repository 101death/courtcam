--- conflicted
+++ resolved
@@ -62,7 +62,6 @@
 }
 ```
 
-<<<<<<< HEAD
 Example request with an image path:
 
 ```bash
@@ -74,10 +73,8 @@
 ```bash
 curl "http://127.0.0.1:8000/courts?use_camera=true"
 ```
-=======
 Each request also appends a record of the input and output file paths to
 `api_captures/log.txt` so you can review how the API was used over time.
->>>>>>> 33165af9
 
 During automated tests the endpoint returns simplified dummy data to avoid running the heavy computer vision pipeline. This happens when the environment variable `TESTING` is set to `1`.
 
